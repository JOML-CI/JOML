/*
 * (C) Copyright 2015 Kai Burjack

 Permission is hereby granted, free of charge, to any person obtaining a copy
 of this software and associated documentation files (the "Software"), to deal
 in the Software without restriction, including without limitation the rights
 to use, copy, modify, merge, publish, distribute, sublicense, and/or sell
 copies of the Software, and to permit persons to whom the Software is
 furnished to do so, subject to the following conditions:

 The above copyright notice and this permission notice shall be included in
 all copies or substantial portions of the Software.

 THE SOFTWARE IS PROVIDED "AS IS", WITHOUT WARRANTY OF ANY KIND, EXPRESS OR
 IMPLIED, INCLUDING BUT NOT LIMITED TO THE WARRANTIES OF MERCHANTABILITY,
 FITNESS FOR A PARTICULAR PURPOSE AND NONINFRINGEMENT. IN NO EVENT SHALL THE
 AUTHORS OR COPYRIGHT HOLDERS BE LIABLE FOR ANY CLAIM, DAMAGES OR OTHER
 LIABILITY, WHETHER IN AN ACTION OF CONTRACT, TORT OR OTHERWISE, ARISING FROM,
 OUT OF OR IN CONNECTION WITH THE SOFTWARE OR THE USE OR OTHER DEALINGS IN
 THE SOFTWARE.

 */
package org.joml;

import java.io.Externalizable;
import java.io.IOException;
import java.io.ObjectInput;
import java.io.ObjectOutput;
import java.text.DecimalFormat;
import java.text.NumberFormat;

/**
 * Represents a 3D rotation of a given radians about an axis represented as an
 * unit 3D vector.
 * <p>
 * This class uses single-precision components.
 * 
 * @author Kai Burjack
 */
public class AxisAngle4f implements Externalizable {

    private static final long serialVersionUID = 1L;

    /**
     * The angle in radians.
     */
    public float angle;
    /**
     * The x-component of the rotation axis.
     */
    public float x;
    /**
     * The y-component of the rotation axis.
     */
    public float y;
    /**
     * The z-component of the rotation axis.
     */
    public float z;

    /**
     * Create a new {@link AxisAngle4f} with zero rotation about <tt>(0, 0, 1)</tt>.
     */
    public AxisAngle4f() {
        z = 1.0f;
    }

    /**
     * Create a new {@link AxisAngle4f} with the same values of <code>a</code>.
     * 
     * @param a
     *            the AngleAxis4f to copy the values from
     */
    public AxisAngle4f(AxisAngle4f a) {
        x = a.x;
        y = a.y;
        z = a.z;
        angle = FpMath.conicalAngle(a.angle);
    }

    /**
     * Create a new {@link AxisAngle4f} from the given {@link Quaternionf}.
     * <p>
     * Reference: <a href=
     * "http://www.euclideanspace.com/maths/geometry/rotations/conversions/quaternionToAngle/"
     * >http://www.euclideanspace.com</a>
     * 
     * @param q
     *            the quaternion from which to create the new AngleAxis4f
     */
    public AxisAngle4f(Quaternionf q) {
        float acos = (float) Math.acos(q.w);
        float invSqrt = (float) (1.0 / Math.sqrt(1.0 - q.w * q.w));
        this.x = q.x * invSqrt;
        this.y = q.y * invSqrt;
        this.z = q.z * invSqrt;
        this.angle = (float) 2.0 * acos;
    }

    /**
     * Create a new {@link AxisAngle4f} with the given values.
     *
     * @param angle
     *            the angle in radians
     * @param x
     *            the x-coordinate of the rotation axis
     * @param y
     *            the y-coordinate of the rotation axis
     * @param z
     *            the z-coordinate of the rotation axis
     */
    public AxisAngle4f(float angle, float x, float y, float z) {
        this.x = x;
        this.y = y;
        this.z = z;
        this.angle = FpMath.conicalAngle(angle);
    }

    /**
     * Create a new {@link AxisAngle4f} with the given values.
     *
     * @param angle the angle in radians
     * @param v     the rotation axis as a {@link Vector3f}
     */
    public AxisAngle4f(float angle, Vector3f v) {
        this(angle, v.x, v.y, v.z);
    }

    /**
     * Set this {@link AxisAngle4f} to the values of <code>a</code>.
     * 
     * @param a
     *            the AngleAxis4f to copy the values from
     * @return this
     */
    public AxisAngle4f set(AxisAngle4f a) {
        x = a.x;
        y = a.y;
        z = a.z;
        angle = a.angle;
<<<<<<< HEAD
        angle = FpMath.conicalAngle(a.angle);
=======
        angle = (float) ((angle < 0.0 ? 2.0 * Math.PI + angle % (2.0 * Math.PI) : angle) % (2.0 * Math.PI));
>>>>>>> 4457cdd0
        return this;
    }

    /**
     * Set this {@link AxisAngle4f} to the given values.
     * 
     * @param angle
     *            the angle in radians
     * @param x
     *            the x-coordinate of the rotation axis
     * @param y
     *            the y-coordinate of the rotation axis
     * @param z
     *            the z-coordinate of the rotation axis
     * @return this
     */
    public AxisAngle4f set(float angle, float x, float y, float z) {
        this.x = x;
        this.y = y;
        this.z = z;
        this.angle = FpMath.conicalAngle(angle);
        return this;
    }

    /**
     * Set this {@link AxisAngle4f} to the given values.
     *
     * @param angle
     *            the angle in radians
     * @param v    
     *            the rotation axis as a {@link Vector3f}
     * @return this
     */
    public AxisAngle4f set(float angle, Vector3f v) {
        return set(angle, v.x, v.y, v.z);
    }

    /**
     * Set this {@link AxisAngle4f} to be equivalent to the given
     * {@link Quaternionf}.
     * 
     * @param q
     *            the quaternion to set this AngleAxis4f from
     * @return this
     */
    public AxisAngle4f set(Quaternionf q) {
        double acos = Math.acos(q.w);
        double invSqrt = 1.0 / Math.sqrt(1.0 - q.w * q.w);
        this.x = (float) (q.x * invSqrt);
        this.y = (float) (q.y * invSqrt);
        this.z = (float) (q.z * invSqrt);
        this.angle = (float) (2.0f * acos);
        return this;
    }

    /**
     * Set this {@link AxisAngle4f} to be equivalent to the given
     * {@link Quaterniond}.
     * 
     * @param q
     *            the quaternion to set this AngleAxis4f from
     * @return this
     */
    public AxisAngle4f set(Quaterniond q) {
        double acos = Math.acos(q.w);
        double invSqrt = 1.0 / Math.sqrt(1.0 - q.w * q.w);
        this.x = (float) (q.x * invSqrt);
        this.y = (float) (q.y * invSqrt);
        this.z = (float) (q.z * invSqrt);
        this.angle = (float) (2.0f * acos);
        return this;
    }

    /**
     * Set this {@link AxisAngle4f} to be equivalent to the rotation 
     * of the given {@link Matrix3f}.
     * 
     * @param m
     *            the Matrix3f to set this AngleAxis4f from
     * @return this
     */
    public AxisAngle4f set(Matrix3f m) {
        double cos = (m.m00 + m.m11 + m.m22 - 1.0)*0.5;
        x = m.m12 - m.m21;
        y = m.m20 - m.m02;
        z = m.m01 - m.m10;
        double sin = 0.5*Math.sqrt(x*x + y*y + z*z);
        angle = (float) Math.atan2(sin, cos);
        return this;
    }

    /**
     * Set this {@link AxisAngle4f} to be equivalent to the rotation 
     * of the given {@link Matrix3d}.
     * 
     * @param m
     *            the Matrix3d to set this AngleAxis4f from
     * @return this
     */
    public AxisAngle4f set(Matrix3d m) {
        double cos = (m.m00 + m.m11 + m.m22 - 1.0)*0.5;
        x = (float) (m.m12 - m.m21);
        y = (float) (m.m20 - m.m02);
        z = (float) (m.m01 - m.m10);
        double sin = 0.5*Math.sqrt(x*x + y*y + z*z);
        angle = (float) Math.atan2(sin, cos);
        return this;
    }

    /**
     * Set this {@link AxisAngle4f} to be equivalent to the rotational component 
     * of the given {@link Matrix4f}.
     * 
     * @param m
     *            the Matrix4f to set this AngleAxis4f from
     * @return this
     */
    public AxisAngle4f set(Matrix4f m) {
        double cos = (m.m00 + m.m11 + m.m22 - 1.0)*0.5;
        x = m.m12 - m.m21;
        y = m.m20 - m.m02;
        z = m.m01 - m.m10;
        double sin = 0.5*Math.sqrt(x*x + y*y + z*z);
        angle = (float) Math.atan2(sin, cos);
        return this;
    }

    /**
     * Set this {@link AxisAngle4f} to be equivalent to the rotational component 
     * of the given {@link Matrix4d}.
     * 
     * @param m
     *            the Matrix4d to set this AngleAxis4f from
     * @return this
     */
    public AxisAngle4f set(Matrix4d m) {
        double cos = (m.m00 + m.m11 + m.m22 - 1.0)*0.5;
        x = (float) (m.m12 - m.m21);
        y = (float) (m.m20 - m.m02);
        z = (float) (m.m01 - m.m10);
        double sin = 0.5*Math.sqrt(x*x + y*y + z*z);
        angle = (float) Math.atan2(sin, cos);
        return this;
    }

    /**
     * Set the given {@link Quaternionf} to be equivalent to this {@link AxisAngle4f} rotation.
     * 
     * @see Quaternionf#set(AxisAngle4f)
     * 
     * @param q
     *          the quaternion to set
     * @return q
     */
    public Quaternionf get(Quaternionf q) {
        return q.set(this);
    }

    /**
     * Set the given {@link Quaterniond} to be equivalent to this {@link AxisAngle4f} rotation.
     * 
     * @see Quaterniond#set(AxisAngle4f)
     * 
     * @param q
     *          the quaternion to set
     * @return q
     */
    public Quaterniond get(Quaterniond q) {
        return q.set(this);
    }

    /**
     * Set the given {@link Matrix4f} to a rotation transformation equivalent to this {@link AxisAngle4f}.
     * 
     * @see Matrix4f#set(AxisAngle4f)
     * 
     * @param m
     *          the matrix to set
     * @return m
     */
    public Matrix4f get(Matrix4f m) {
        return m.set(this);
    }

    /**
     * Set the given {@link Matrix3f} to a rotation transformation equivalent to this {@link AxisAngle4f}.
     * 
     * @see Matrix3f#set(AxisAngle4f)
     * 
     * @param m
     *          the matrix to set
     * @return m
     */
    public Matrix3f get(Matrix3f m) {
        return m.set(this);
    }

    /**
     * Set the given {@link Matrix4d} to a rotation transformation equivalent to this {@link AxisAngle4f}.
     * 
     * @see Matrix4f#set(AxisAngle4f)
     * 
     * @param m
     *          the matrix to set
     * @return m
     */
    public Matrix4d get(Matrix4d m) {
        return m.set(this);
    }

    /**
     * Set the given {@link Matrix3d} to a rotation transformation equivalent to this {@link AxisAngle4f}.
     * 
     * @see Matrix3f#set(AxisAngle4f)
     * 
     * @param m
     *          the matrix to set
     * @return m
     */
    public Matrix3d get(Matrix3d m) {
        return m.set(this);
    }

    public void writeExternal(ObjectOutput out) throws IOException {
        out.writeFloat(angle);
        out.writeFloat(x);
        out.writeFloat(y);
        out.writeFloat(z);
    }

    public void readExternal(ObjectInput in) throws IOException, ClassNotFoundException {
        angle = in.readFloat();
        x = in.readFloat();
        y = in.readFloat();
        z = in.readFloat();
    }

    /**
     * Normalize the axis vector.
     * 
     * @return this
     */
    public AxisAngle4f normalize() {
        float invLength = (float) (1.0 / Math.sqrt(x * x + y * y + z * z));
        x *= invLength;
        y *= invLength;
        z *= invLength;
        return this;
    }

    /**
     * Increase the rotation angle by the given amount.
     * <p>
     * This method also takes care of wrapping around.
     * 
     * @param ang
     *          the angle increase
     * @return this
     */
    public AxisAngle4f rotate(float ang) {
        angle += ang;
        angle = FpMath.conicalAngle(angle);
        return this;
    }

    /**
     * Transform the given vector by the rotation transformation described by this {@link AxisAngle4f}.
     * 
     * @param v
     *          the vector to transform
     * @return v
     */
    public Vector3f transform(Vector3f v) {
        return transform(v, v);
    }

    /**
     * Transform the given vector by the rotation transformation described by this {@link AxisAngle4f}
     * and store the result in <code>dest</code>.
     * 
     * @param v
     *          the vector to transform
     * @param dest
     *          will hold the result
     * @return dest
     */
    public Vector3f transform(Vector3f v, Vector3f dest) {
        double cos = Math.cos(angle);
        double sin = Math.sin(angle);
        float dot = x * v.x + y * v.y + z * v.z;
        dest.set((float) (v.x * cos + sin * (y * v.z - z * v.y) + (1.0 - cos) * dot * x),
                 (float) (v.y * cos + sin * (z * v.x - x * v.z) + (1.0 - cos) * dot * y),
                 (float) (v.z * cos + sin * (x * v.y - y * v.x) + (1.0 - cos) * dot * z));
        return dest;
    }

    /**
     * Transform the given vector by the rotation transformation described by this {@link AxisAngle4f}.
     * 
     * @param v
     *          the vector to transform
     * @return v
     */
    public Vector4f transform(Vector4f v) {
        return transform(v, v);
    }

    /**
     * Transform the given vector by the rotation transformation described by this {@link AxisAngle4f}
     * and store the result in <code>dest</code>.
     * 
     * @param v
     *          the vector to transform
     * @param dest
     *          will hold the result
     * @return dest
     */
    public Vector4f transform(Vector4f v, Vector4f dest) {
        double cos = Math.cos(angle);
        double sin = Math.sin(angle);
        float dot = x * v.x + y * v.y + z * v.z;
        dest.set((float) (v.x * cos + sin * (y * v.z - z * v.y) + (1.0 - cos) * dot * x),
                 (float) (v.y * cos + sin * (z * v.x - x * v.z) + (1.0 - cos) * dot * y),
                 (float) (v.z * cos + sin * (x * v.y - y * v.x) + (1.0 - cos) * dot * z),
                 dest.w);
        return dest;
    }

    /**
     * Return a string representation of this {@link AxisAngle4f}.
     * <p>
     * This method creates a new {@link DecimalFormat} on every invocation with the format string "<tt> 0.000E0;-</tt>".
     * 
     * @return the string representation
     */
    public String toString() {
        DecimalFormat formatter = new DecimalFormat(" 0.000E0;-"); //$NON-NLS-1$
        return toString(formatter).replaceAll("E(\\d+)", "E+$1"); //$NON-NLS-1$ //$NON-NLS-2$
    }

    /**
     * Return a string representation of this {@link AxisAngle4f} by formatting the components with the given {@link NumberFormat}.
     * 
     * @param formatter
     *          the {@link NumberFormat} used to format the vector components with
     * @return the string representation
     */
    public String toString(NumberFormat formatter) {
        return "(" + formatter.format(x) + formatter.format(y) + formatter.format(z) + " <|" + formatter.format(angle) + " )"; //$NON-NLS-1$ //$NON-NLS-2$ //$NON-NLS-3$
    }

    public int hashCode() {
        final int prime = 31;
        int result = 1;
        float nangle = FpMath.conicalAngle(angle);
        result = prime * result + Float.floatToIntBits(nangle);
        result = prime * result + Float.floatToIntBits(x);
        result = prime * result + Float.floatToIntBits(y);
        result = prime * result + Float.floatToIntBits(z);
        return result;
    }

    public boolean equals(Object obj) {
        if (this == obj)
            return true;
        if (obj == null)
            return false;
        if (getClass() != obj.getClass())
            return false;
        AxisAngle4f other = (AxisAngle4f) obj;
        float nangle = FpMath.conicalAngle(angle);
        float nangleOther = FpMath.conicalAngle(other.angle);
        if (Float.floatToIntBits(nangle) != Float.floatToIntBits(nangleOther))
            return false;
        if (Float.floatToIntBits(x) != Float.floatToIntBits(other.x))
            return false;
        if (Float.floatToIntBits(y) != Float.floatToIntBits(other.y))
            return false;
        if (Float.floatToIntBits(z) != Float.floatToIntBits(other.z))
            return false;
        return true;
    }

}
<|MERGE_RESOLUTION|>--- conflicted
+++ resolved
@@ -1,529 +1,524 @@
-/*
- * (C) Copyright 2015 Kai Burjack
-
- Permission is hereby granted, free of charge, to any person obtaining a copy
- of this software and associated documentation files (the "Software"), to deal
- in the Software without restriction, including without limitation the rights
- to use, copy, modify, merge, publish, distribute, sublicense, and/or sell
- copies of the Software, and to permit persons to whom the Software is
- furnished to do so, subject to the following conditions:
-
- The above copyright notice and this permission notice shall be included in
- all copies or substantial portions of the Software.
-
- THE SOFTWARE IS PROVIDED "AS IS", WITHOUT WARRANTY OF ANY KIND, EXPRESS OR
- IMPLIED, INCLUDING BUT NOT LIMITED TO THE WARRANTIES OF MERCHANTABILITY,
- FITNESS FOR A PARTICULAR PURPOSE AND NONINFRINGEMENT. IN NO EVENT SHALL THE
- AUTHORS OR COPYRIGHT HOLDERS BE LIABLE FOR ANY CLAIM, DAMAGES OR OTHER
- LIABILITY, WHETHER IN AN ACTION OF CONTRACT, TORT OR OTHERWISE, ARISING FROM,
- OUT OF OR IN CONNECTION WITH THE SOFTWARE OR THE USE OR OTHER DEALINGS IN
- THE SOFTWARE.
-
- */
-package org.joml;
-
-import java.io.Externalizable;
-import java.io.IOException;
-import java.io.ObjectInput;
-import java.io.ObjectOutput;
-import java.text.DecimalFormat;
-import java.text.NumberFormat;
-
-/**
- * Represents a 3D rotation of a given radians about an axis represented as an
- * unit 3D vector.
- * <p>
- * This class uses single-precision components.
- * 
- * @author Kai Burjack
- */
-public class AxisAngle4f implements Externalizable {
-
-    private static final long serialVersionUID = 1L;
-
-    /**
-     * The angle in radians.
-     */
-    public float angle;
-    /**
-     * The x-component of the rotation axis.
-     */
-    public float x;
-    /**
-     * The y-component of the rotation axis.
-     */
-    public float y;
-    /**
-     * The z-component of the rotation axis.
-     */
-    public float z;
-
-    /**
-     * Create a new {@link AxisAngle4f} with zero rotation about <tt>(0, 0, 1)</tt>.
-     */
-    public AxisAngle4f() {
-        z = 1.0f;
-    }
-
-    /**
-     * Create a new {@link AxisAngle4f} with the same values of <code>a</code>.
-     * 
-     * @param a
-     *            the AngleAxis4f to copy the values from
-     */
-    public AxisAngle4f(AxisAngle4f a) {
-        x = a.x;
-        y = a.y;
-        z = a.z;
-        angle = FpMath.conicalAngle(a.angle);
-    }
-
-    /**
-     * Create a new {@link AxisAngle4f} from the given {@link Quaternionf}.
-     * <p>
-     * Reference: <a href=
-     * "http://www.euclideanspace.com/maths/geometry/rotations/conversions/quaternionToAngle/"
-     * >http://www.euclideanspace.com</a>
-     * 
-     * @param q
-     *            the quaternion from which to create the new AngleAxis4f
-     */
-    public AxisAngle4f(Quaternionf q) {
-        float acos = (float) Math.acos(q.w);
-        float invSqrt = (float) (1.0 / Math.sqrt(1.0 - q.w * q.w));
-        this.x = q.x * invSqrt;
-        this.y = q.y * invSqrt;
-        this.z = q.z * invSqrt;
-        this.angle = (float) 2.0 * acos;
-    }
-
-    /**
-     * Create a new {@link AxisAngle4f} with the given values.
-     *
-     * @param angle
-     *            the angle in radians
-     * @param x
-     *            the x-coordinate of the rotation axis
-     * @param y
-     *            the y-coordinate of the rotation axis
-     * @param z
-     *            the z-coordinate of the rotation axis
-     */
-    public AxisAngle4f(float angle, float x, float y, float z) {
-        this.x = x;
-        this.y = y;
-        this.z = z;
-        this.angle = FpMath.conicalAngle(angle);
-    }
-
-    /**
-     * Create a new {@link AxisAngle4f} with the given values.
-     *
-     * @param angle the angle in radians
-     * @param v     the rotation axis as a {@link Vector3f}
-     */
-    public AxisAngle4f(float angle, Vector3f v) {
-        this(angle, v.x, v.y, v.z);
-    }
-
-    /**
-     * Set this {@link AxisAngle4f} to the values of <code>a</code>.
-     * 
-     * @param a
-     *            the AngleAxis4f to copy the values from
-     * @return this
-     */
-    public AxisAngle4f set(AxisAngle4f a) {
-        x = a.x;
-        y = a.y;
-        z = a.z;
-        angle = a.angle;
-<<<<<<< HEAD
-        angle = FpMath.conicalAngle(a.angle);
-=======
-        angle = (float) ((angle < 0.0 ? 2.0 * Math.PI + angle % (2.0 * Math.PI) : angle) % (2.0 * Math.PI));
->>>>>>> 4457cdd0
-        return this;
-    }
-
-    /**
-     * Set this {@link AxisAngle4f} to the given values.
-     * 
-     * @param angle
-     *            the angle in radians
-     * @param x
-     *            the x-coordinate of the rotation axis
-     * @param y
-     *            the y-coordinate of the rotation axis
-     * @param z
-     *            the z-coordinate of the rotation axis
-     * @return this
-     */
-    public AxisAngle4f set(float angle, float x, float y, float z) {
-        this.x = x;
-        this.y = y;
-        this.z = z;
-        this.angle = FpMath.conicalAngle(angle);
-        return this;
-    }
-
-    /**
-     * Set this {@link AxisAngle4f} to the given values.
-     *
-     * @param angle
-     *            the angle in radians
-     * @param v    
-     *            the rotation axis as a {@link Vector3f}
-     * @return this
-     */
-    public AxisAngle4f set(float angle, Vector3f v) {
-        return set(angle, v.x, v.y, v.z);
-    }
-
-    /**
-     * Set this {@link AxisAngle4f} to be equivalent to the given
-     * {@link Quaternionf}.
-     * 
-     * @param q
-     *            the quaternion to set this AngleAxis4f from
-     * @return this
-     */
-    public AxisAngle4f set(Quaternionf q) {
-        double acos = Math.acos(q.w);
-        double invSqrt = 1.0 / Math.sqrt(1.0 - q.w * q.w);
-        this.x = (float) (q.x * invSqrt);
-        this.y = (float) (q.y * invSqrt);
-        this.z = (float) (q.z * invSqrt);
-        this.angle = (float) (2.0f * acos);
-        return this;
-    }
-
-    /**
-     * Set this {@link AxisAngle4f} to be equivalent to the given
-     * {@link Quaterniond}.
-     * 
-     * @param q
-     *            the quaternion to set this AngleAxis4f from
-     * @return this
-     */
-    public AxisAngle4f set(Quaterniond q) {
-        double acos = Math.acos(q.w);
-        double invSqrt = 1.0 / Math.sqrt(1.0 - q.w * q.w);
-        this.x = (float) (q.x * invSqrt);
-        this.y = (float) (q.y * invSqrt);
-        this.z = (float) (q.z * invSqrt);
-        this.angle = (float) (2.0f * acos);
-        return this;
-    }
-
-    /**
-     * Set this {@link AxisAngle4f} to be equivalent to the rotation 
-     * of the given {@link Matrix3f}.
-     * 
-     * @param m
-     *            the Matrix3f to set this AngleAxis4f from
-     * @return this
-     */
-    public AxisAngle4f set(Matrix3f m) {
-        double cos = (m.m00 + m.m11 + m.m22 - 1.0)*0.5;
-        x = m.m12 - m.m21;
-        y = m.m20 - m.m02;
-        z = m.m01 - m.m10;
-        double sin = 0.5*Math.sqrt(x*x + y*y + z*z);
-        angle = (float) Math.atan2(sin, cos);
-        return this;
-    }
-
-    /**
-     * Set this {@link AxisAngle4f} to be equivalent to the rotation 
-     * of the given {@link Matrix3d}.
-     * 
-     * @param m
-     *            the Matrix3d to set this AngleAxis4f from
-     * @return this
-     */
-    public AxisAngle4f set(Matrix3d m) {
-        double cos = (m.m00 + m.m11 + m.m22 - 1.0)*0.5;
-        x = (float) (m.m12 - m.m21);
-        y = (float) (m.m20 - m.m02);
-        z = (float) (m.m01 - m.m10);
-        double sin = 0.5*Math.sqrt(x*x + y*y + z*z);
-        angle = (float) Math.atan2(sin, cos);
-        return this;
-    }
-
-    /**
-     * Set this {@link AxisAngle4f} to be equivalent to the rotational component 
-     * of the given {@link Matrix4f}.
-     * 
-     * @param m
-     *            the Matrix4f to set this AngleAxis4f from
-     * @return this
-     */
-    public AxisAngle4f set(Matrix4f m) {
-        double cos = (m.m00 + m.m11 + m.m22 - 1.0)*0.5;
-        x = m.m12 - m.m21;
-        y = m.m20 - m.m02;
-        z = m.m01 - m.m10;
-        double sin = 0.5*Math.sqrt(x*x + y*y + z*z);
-        angle = (float) Math.atan2(sin, cos);
-        return this;
-    }
-
-    /**
-     * Set this {@link AxisAngle4f} to be equivalent to the rotational component 
-     * of the given {@link Matrix4d}.
-     * 
-     * @param m
-     *            the Matrix4d to set this AngleAxis4f from
-     * @return this
-     */
-    public AxisAngle4f set(Matrix4d m) {
-        double cos = (m.m00 + m.m11 + m.m22 - 1.0)*0.5;
-        x = (float) (m.m12 - m.m21);
-        y = (float) (m.m20 - m.m02);
-        z = (float) (m.m01 - m.m10);
-        double sin = 0.5*Math.sqrt(x*x + y*y + z*z);
-        angle = (float) Math.atan2(sin, cos);
-        return this;
-    }
-
-    /**
-     * Set the given {@link Quaternionf} to be equivalent to this {@link AxisAngle4f} rotation.
-     * 
-     * @see Quaternionf#set(AxisAngle4f)
-     * 
-     * @param q
-     *          the quaternion to set
-     * @return q
-     */
-    public Quaternionf get(Quaternionf q) {
-        return q.set(this);
-    }
-
-    /**
-     * Set the given {@link Quaterniond} to be equivalent to this {@link AxisAngle4f} rotation.
-     * 
-     * @see Quaterniond#set(AxisAngle4f)
-     * 
-     * @param q
-     *          the quaternion to set
-     * @return q
-     */
-    public Quaterniond get(Quaterniond q) {
-        return q.set(this);
-    }
-
-    /**
-     * Set the given {@link Matrix4f} to a rotation transformation equivalent to this {@link AxisAngle4f}.
-     * 
-     * @see Matrix4f#set(AxisAngle4f)
-     * 
-     * @param m
-     *          the matrix to set
-     * @return m
-     */
-    public Matrix4f get(Matrix4f m) {
-        return m.set(this);
-    }
-
-    /**
-     * Set the given {@link Matrix3f} to a rotation transformation equivalent to this {@link AxisAngle4f}.
-     * 
-     * @see Matrix3f#set(AxisAngle4f)
-     * 
-     * @param m
-     *          the matrix to set
-     * @return m
-     */
-    public Matrix3f get(Matrix3f m) {
-        return m.set(this);
-    }
-
-    /**
-     * Set the given {@link Matrix4d} to a rotation transformation equivalent to this {@link AxisAngle4f}.
-     * 
-     * @see Matrix4f#set(AxisAngle4f)
-     * 
-     * @param m
-     *          the matrix to set
-     * @return m
-     */
-    public Matrix4d get(Matrix4d m) {
-        return m.set(this);
-    }
-
-    /**
-     * Set the given {@link Matrix3d} to a rotation transformation equivalent to this {@link AxisAngle4f}.
-     * 
-     * @see Matrix3f#set(AxisAngle4f)
-     * 
-     * @param m
-     *          the matrix to set
-     * @return m
-     */
-    public Matrix3d get(Matrix3d m) {
-        return m.set(this);
-    }
-
-    public void writeExternal(ObjectOutput out) throws IOException {
-        out.writeFloat(angle);
-        out.writeFloat(x);
-        out.writeFloat(y);
-        out.writeFloat(z);
-    }
-
-    public void readExternal(ObjectInput in) throws IOException, ClassNotFoundException {
-        angle = in.readFloat();
-        x = in.readFloat();
-        y = in.readFloat();
-        z = in.readFloat();
-    }
-
-    /**
-     * Normalize the axis vector.
-     * 
-     * @return this
-     */
-    public AxisAngle4f normalize() {
-        float invLength = (float) (1.0 / Math.sqrt(x * x + y * y + z * z));
-        x *= invLength;
-        y *= invLength;
-        z *= invLength;
-        return this;
-    }
-
-    /**
-     * Increase the rotation angle by the given amount.
-     * <p>
-     * This method also takes care of wrapping around.
-     * 
-     * @param ang
-     *          the angle increase
-     * @return this
-     */
-    public AxisAngle4f rotate(float ang) {
-        angle += ang;
-        angle = FpMath.conicalAngle(angle);
-        return this;
-    }
-
-    /**
-     * Transform the given vector by the rotation transformation described by this {@link AxisAngle4f}.
-     * 
-     * @param v
-     *          the vector to transform
-     * @return v
-     */
-    public Vector3f transform(Vector3f v) {
-        return transform(v, v);
-    }
-
-    /**
-     * Transform the given vector by the rotation transformation described by this {@link AxisAngle4f}
-     * and store the result in <code>dest</code>.
-     * 
-     * @param v
-     *          the vector to transform
-     * @param dest
-     *          will hold the result
-     * @return dest
-     */
-    public Vector3f transform(Vector3f v, Vector3f dest) {
-        double cos = Math.cos(angle);
-        double sin = Math.sin(angle);
-        float dot = x * v.x + y * v.y + z * v.z;
-        dest.set((float) (v.x * cos + sin * (y * v.z - z * v.y) + (1.0 - cos) * dot * x),
-                 (float) (v.y * cos + sin * (z * v.x - x * v.z) + (1.0 - cos) * dot * y),
-                 (float) (v.z * cos + sin * (x * v.y - y * v.x) + (1.0 - cos) * dot * z));
-        return dest;
-    }
-
-    /**
-     * Transform the given vector by the rotation transformation described by this {@link AxisAngle4f}.
-     * 
-     * @param v
-     *          the vector to transform
-     * @return v
-     */
-    public Vector4f transform(Vector4f v) {
-        return transform(v, v);
-    }
-
-    /**
-     * Transform the given vector by the rotation transformation described by this {@link AxisAngle4f}
-     * and store the result in <code>dest</code>.
-     * 
-     * @param v
-     *          the vector to transform
-     * @param dest
-     *          will hold the result
-     * @return dest
-     */
-    public Vector4f transform(Vector4f v, Vector4f dest) {
-        double cos = Math.cos(angle);
-        double sin = Math.sin(angle);
-        float dot = x * v.x + y * v.y + z * v.z;
-        dest.set((float) (v.x * cos + sin * (y * v.z - z * v.y) + (1.0 - cos) * dot * x),
-                 (float) (v.y * cos + sin * (z * v.x - x * v.z) + (1.0 - cos) * dot * y),
-                 (float) (v.z * cos + sin * (x * v.y - y * v.x) + (1.0 - cos) * dot * z),
-                 dest.w);
-        return dest;
-    }
-
-    /**
-     * Return a string representation of this {@link AxisAngle4f}.
-     * <p>
-     * This method creates a new {@link DecimalFormat} on every invocation with the format string "<tt> 0.000E0;-</tt>".
-     * 
-     * @return the string representation
-     */
-    public String toString() {
-        DecimalFormat formatter = new DecimalFormat(" 0.000E0;-"); //$NON-NLS-1$
-        return toString(formatter).replaceAll("E(\\d+)", "E+$1"); //$NON-NLS-1$ //$NON-NLS-2$
-    }
-
-    /**
-     * Return a string representation of this {@link AxisAngle4f} by formatting the components with the given {@link NumberFormat}.
-     * 
-     * @param formatter
-     *          the {@link NumberFormat} used to format the vector components with
-     * @return the string representation
-     */
-    public String toString(NumberFormat formatter) {
-        return "(" + formatter.format(x) + formatter.format(y) + formatter.format(z) + " <|" + formatter.format(angle) + " )"; //$NON-NLS-1$ //$NON-NLS-2$ //$NON-NLS-3$
-    }
-
-    public int hashCode() {
-        final int prime = 31;
-        int result = 1;
-        float nangle = FpMath.conicalAngle(angle);
-        result = prime * result + Float.floatToIntBits(nangle);
-        result = prime * result + Float.floatToIntBits(x);
-        result = prime * result + Float.floatToIntBits(y);
-        result = prime * result + Float.floatToIntBits(z);
-        return result;
-    }
-
-    public boolean equals(Object obj) {
-        if (this == obj)
-            return true;
-        if (obj == null)
-            return false;
-        if (getClass() != obj.getClass())
-            return false;
-        AxisAngle4f other = (AxisAngle4f) obj;
-        float nangle = FpMath.conicalAngle(angle);
-        float nangleOther = FpMath.conicalAngle(other.angle);
-        if (Float.floatToIntBits(nangle) != Float.floatToIntBits(nangleOther))
-            return false;
-        if (Float.floatToIntBits(x) != Float.floatToIntBits(other.x))
-            return false;
-        if (Float.floatToIntBits(y) != Float.floatToIntBits(other.y))
-            return false;
-        if (Float.floatToIntBits(z) != Float.floatToIntBits(other.z))
-            return false;
-        return true;
-    }
-
-}
+/*
+ * (C) Copyright 2015 Kai Burjack
+
+ Permission is hereby granted, free of charge, to any person obtaining a copy
+ of this software and associated documentation files (the "Software"), to deal
+ in the Software without restriction, including without limitation the rights
+ to use, copy, modify, merge, publish, distribute, sublicense, and/or sell
+ copies of the Software, and to permit persons to whom the Software is
+ furnished to do so, subject to the following conditions:
+
+ The above copyright notice and this permission notice shall be included in
+ all copies or substantial portions of the Software.
+
+ THE SOFTWARE IS PROVIDED "AS IS", WITHOUT WARRANTY OF ANY KIND, EXPRESS OR
+ IMPLIED, INCLUDING BUT NOT LIMITED TO THE WARRANTIES OF MERCHANTABILITY,
+ FITNESS FOR A PARTICULAR PURPOSE AND NONINFRINGEMENT. IN NO EVENT SHALL THE
+ AUTHORS OR COPYRIGHT HOLDERS BE LIABLE FOR ANY CLAIM, DAMAGES OR OTHER
+ LIABILITY, WHETHER IN AN ACTION OF CONTRACT, TORT OR OTHERWISE, ARISING FROM,
+ OUT OF OR IN CONNECTION WITH THE SOFTWARE OR THE USE OR OTHER DEALINGS IN
+ THE SOFTWARE.
+
+ */
+package org.joml;
+
+import java.io.Externalizable;
+import java.io.IOException;
+import java.io.ObjectInput;
+import java.io.ObjectOutput;
+import java.text.DecimalFormat;
+import java.text.NumberFormat;
+
+/**
+ * Represents a 3D rotation of a given radians about an axis represented as an
+ * unit 3D vector.
+ * <p>
+ * This class uses single-precision components.
+ * 
+ * @author Kai Burjack
+ */
+public class AxisAngle4f implements Externalizable {
+
+    private static final long serialVersionUID = 1L;
+
+    /**
+     * The angle in radians.
+     */
+    public float angle;
+    /**
+     * The x-component of the rotation axis.
+     */
+    public float x;
+    /**
+     * The y-component of the rotation axis.
+     */
+    public float y;
+    /**
+     * The z-component of the rotation axis.
+     */
+    public float z;
+
+    /**
+     * Create a new {@link AxisAngle4f} with zero rotation about <tt>(0, 0, 1)</tt>.
+     */
+    public AxisAngle4f() {
+        z = 1.0f;
+    }
+
+    /**
+     * Create a new {@link AxisAngle4f} with the same values of <code>a</code>.
+     * 
+     * @param a
+     *            the AngleAxis4f to copy the values from
+     */
+    public AxisAngle4f(AxisAngle4f a) {
+        x = a.x;
+        y = a.y;
+        z = a.z;
+        angle = FpMath.conicalAngle(a.angle);
+    }
+
+    /**
+     * Create a new {@link AxisAngle4f} from the given {@link Quaternionf}.
+     * <p>
+     * Reference: <a href=
+     * "http://www.euclideanspace.com/maths/geometry/rotations/conversions/quaternionToAngle/"
+     * >http://www.euclideanspace.com</a>
+     * 
+     * @param q
+     *            the quaternion from which to create the new AngleAxis4f
+     */
+    public AxisAngle4f(Quaternionf q) {
+        float acos = (float) Math.acos(q.w);
+        float invSqrt = (float) (1.0 / Math.sqrt(1.0 - q.w * q.w));
+        this.x = q.x * invSqrt;
+        this.y = q.y * invSqrt;
+        this.z = q.z * invSqrt;
+        this.angle = (float) 2.0 * acos;
+    }
+
+    /**
+     * Create a new {@link AxisAngle4f} with the given values.
+     *
+     * @param angle
+     *            the angle in radians
+     * @param x
+     *            the x-coordinate of the rotation axis
+     * @param y
+     *            the y-coordinate of the rotation axis
+     * @param z
+     *            the z-coordinate of the rotation axis
+     */
+    public AxisAngle4f(float angle, float x, float y, float z) {
+        this.x = x;
+        this.y = y;
+        this.z = z;
+        this.angle = FpMath.conicalAngle(angle);
+    }
+
+    /**
+     * Create a new {@link AxisAngle4f} with the given values.
+     *
+     * @param angle the angle in radians
+     * @param v     the rotation axis as a {@link Vector3f}
+     */
+    public AxisAngle4f(float angle, Vector3f v) {
+        this(angle, v.x, v.y, v.z);
+    }
+
+    /**
+     * Set this {@link AxisAngle4f} to the values of <code>a</code>.
+     * 
+     * @param a
+     *            the AngleAxis4f to copy the values from
+     * @return this
+     */
+    public AxisAngle4f set(AxisAngle4f a) {
+        x = a.x;
+        y = a.y;
+        z = a.z;
+        angle = FpMath.conicalAngle(a.angle);
+        return this;
+    }
+
+    /**
+     * Set this {@link AxisAngle4f} to the given values.
+     * 
+     * @param angle
+     *            the angle in radians
+     * @param x
+     *            the x-coordinate of the rotation axis
+     * @param y
+     *            the y-coordinate of the rotation axis
+     * @param z
+     *            the z-coordinate of the rotation axis
+     * @return this
+     */
+    public AxisAngle4f set(float angle, float x, float y, float z) {
+        this.x = x;
+        this.y = y;
+        this.z = z;
+        this.angle = FpMath.conicalAngle(angle);
+        return this;
+    }
+
+    /**
+     * Set this {@link AxisAngle4f} to the given values.
+     *
+     * @param angle
+     *            the angle in radians
+     * @param v    
+     *            the rotation axis as a {@link Vector3f}
+     * @return this
+     */
+    public AxisAngle4f set(float angle, Vector3f v) {
+        return set(angle, v.x, v.y, v.z);
+    }
+
+    /**
+     * Set this {@link AxisAngle4f} to be equivalent to the given
+     * {@link Quaternionf}.
+     * 
+     * @param q
+     *            the quaternion to set this AngleAxis4f from
+     * @return this
+     */
+    public AxisAngle4f set(Quaternionf q) {
+        double acos = Math.acos(q.w);
+        double invSqrt = 1.0 / Math.sqrt(1.0 - q.w * q.w);
+        this.x = (float) (q.x * invSqrt);
+        this.y = (float) (q.y * invSqrt);
+        this.z = (float) (q.z * invSqrt);
+        this.angle = (float) (2.0f * acos);
+        return this;
+    }
+
+    /**
+     * Set this {@link AxisAngle4f} to be equivalent to the given
+     * {@link Quaterniond}.
+     * 
+     * @param q
+     *            the quaternion to set this AngleAxis4f from
+     * @return this
+     */
+    public AxisAngle4f set(Quaterniond q) {
+        double acos = Math.acos(q.w);
+        double invSqrt = 1.0 / Math.sqrt(1.0 - q.w * q.w);
+        this.x = (float) (q.x * invSqrt);
+        this.y = (float) (q.y * invSqrt);
+        this.z = (float) (q.z * invSqrt);
+        this.angle = (float) (2.0f * acos);
+        return this;
+    }
+
+    /**
+     * Set this {@link AxisAngle4f} to be equivalent to the rotation 
+     * of the given {@link Matrix3f}.
+     * 
+     * @param m
+     *            the Matrix3f to set this AngleAxis4f from
+     * @return this
+     */
+    public AxisAngle4f set(Matrix3f m) {
+        double cos = (m.m00 + m.m11 + m.m22 - 1.0)*0.5;
+        x = m.m12 - m.m21;
+        y = m.m20 - m.m02;
+        z = m.m01 - m.m10;
+        double sin = 0.5*Math.sqrt(x*x + y*y + z*z);
+        angle = (float) Math.atan2(sin, cos);
+        return this;
+    }
+
+    /**
+     * Set this {@link AxisAngle4f} to be equivalent to the rotation 
+     * of the given {@link Matrix3d}.
+     * 
+     * @param m
+     *            the Matrix3d to set this AngleAxis4f from
+     * @return this
+     */
+    public AxisAngle4f set(Matrix3d m) {
+        double cos = (m.m00 + m.m11 + m.m22 - 1.0)*0.5;
+        x = (float) (m.m12 - m.m21);
+        y = (float) (m.m20 - m.m02);
+        z = (float) (m.m01 - m.m10);
+        double sin = 0.5*Math.sqrt(x*x + y*y + z*z);
+        angle = (float) Math.atan2(sin, cos);
+        return this;
+    }
+
+    /**
+     * Set this {@link AxisAngle4f} to be equivalent to the rotational component 
+     * of the given {@link Matrix4f}.
+     * 
+     * @param m
+     *            the Matrix4f to set this AngleAxis4f from
+     * @return this
+     */
+    public AxisAngle4f set(Matrix4f m) {
+        double cos = (m.m00 + m.m11 + m.m22 - 1.0)*0.5;
+        x = m.m12 - m.m21;
+        y = m.m20 - m.m02;
+        z = m.m01 - m.m10;
+        double sin = 0.5*Math.sqrt(x*x + y*y + z*z);
+        angle = (float) Math.atan2(sin, cos);
+        return this;
+    }
+
+    /**
+     * Set this {@link AxisAngle4f} to be equivalent to the rotational component 
+     * of the given {@link Matrix4d}.
+     * 
+     * @param m
+     *            the Matrix4d to set this AngleAxis4f from
+     * @return this
+     */
+    public AxisAngle4f set(Matrix4d m) {
+        double cos = (m.m00 + m.m11 + m.m22 - 1.0)*0.5;
+        x = (float) (m.m12 - m.m21);
+        y = (float) (m.m20 - m.m02);
+        z = (float) (m.m01 - m.m10);
+        double sin = 0.5*Math.sqrt(x*x + y*y + z*z);
+        angle = (float) Math.atan2(sin, cos);
+        return this;
+    }
+
+    /**
+     * Set the given {@link Quaternionf} to be equivalent to this {@link AxisAngle4f} rotation.
+     * 
+     * @see Quaternionf#set(AxisAngle4f)
+     * 
+     * @param q
+     *          the quaternion to set
+     * @return q
+     */
+    public Quaternionf get(Quaternionf q) {
+        return q.set(this);
+    }
+
+    /**
+     * Set the given {@link Quaterniond} to be equivalent to this {@link AxisAngle4f} rotation.
+     * 
+     * @see Quaterniond#set(AxisAngle4f)
+     * 
+     * @param q
+     *          the quaternion to set
+     * @return q
+     */
+    public Quaterniond get(Quaterniond q) {
+        return q.set(this);
+    }
+
+    /**
+     * Set the given {@link Matrix4f} to a rotation transformation equivalent to this {@link AxisAngle4f}.
+     * 
+     * @see Matrix4f#set(AxisAngle4f)
+     * 
+     * @param m
+     *          the matrix to set
+     * @return m
+     */
+    public Matrix4f get(Matrix4f m) {
+        return m.set(this);
+    }
+
+    /**
+     * Set the given {@link Matrix3f} to a rotation transformation equivalent to this {@link AxisAngle4f}.
+     * 
+     * @see Matrix3f#set(AxisAngle4f)
+     * 
+     * @param m
+     *          the matrix to set
+     * @return m
+     */
+    public Matrix3f get(Matrix3f m) {
+        return m.set(this);
+    }
+
+    /**
+     * Set the given {@link Matrix4d} to a rotation transformation equivalent to this {@link AxisAngle4f}.
+     * 
+     * @see Matrix4f#set(AxisAngle4f)
+     * 
+     * @param m
+     *          the matrix to set
+     * @return m
+     */
+    public Matrix4d get(Matrix4d m) {
+        return m.set(this);
+    }
+
+    /**
+     * Set the given {@link Matrix3d} to a rotation transformation equivalent to this {@link AxisAngle4f}.
+     * 
+     * @see Matrix3f#set(AxisAngle4f)
+     * 
+     * @param m
+     *          the matrix to set
+     * @return m
+     */
+    public Matrix3d get(Matrix3d m) {
+        return m.set(this);
+    }
+
+    public void writeExternal(ObjectOutput out) throws IOException {
+        out.writeFloat(angle);
+        out.writeFloat(x);
+        out.writeFloat(y);
+        out.writeFloat(z);
+    }
+
+    public void readExternal(ObjectInput in) throws IOException, ClassNotFoundException {
+        angle = in.readFloat();
+        x = in.readFloat();
+        y = in.readFloat();
+        z = in.readFloat();
+    }
+
+    /**
+     * Normalize the axis vector.
+     * 
+     * @return this
+     */
+    public AxisAngle4f normalize() {
+        float invLength = (float) (1.0 / Math.sqrt(x * x + y * y + z * z));
+        x *= invLength;
+        y *= invLength;
+        z *= invLength;
+        return this;
+    }
+
+    /**
+     * Increase the rotation angle by the given amount.
+     * <p>
+     * This method also takes care of wrapping around.
+     * 
+     * @param ang
+     *          the angle increase
+     * @return this
+     */
+    public AxisAngle4f rotate(float ang) {
+        angle += ang;
+        angle = FpMath.conicalAngle(angle);
+        return this;
+    }
+
+    /**
+     * Transform the given vector by the rotation transformation described by this {@link AxisAngle4f}.
+     * 
+     * @param v
+     *          the vector to transform
+     * @return v
+     */
+    public Vector3f transform(Vector3f v) {
+        return transform(v, v);
+    }
+
+    /**
+     * Transform the given vector by the rotation transformation described by this {@link AxisAngle4f}
+     * and store the result in <code>dest</code>.
+     * 
+     * @param v
+     *          the vector to transform
+     * @param dest
+     *          will hold the result
+     * @return dest
+     */
+    public Vector3f transform(Vector3f v, Vector3f dest) {
+        double cos = Math.cos(angle);
+        double sin = Math.sin(angle);
+        float dot = x * v.x + y * v.y + z * v.z;
+        dest.set((float) (v.x * cos + sin * (y * v.z - z * v.y) + (1.0 - cos) * dot * x),
+                 (float) (v.y * cos + sin * (z * v.x - x * v.z) + (1.0 - cos) * dot * y),
+                 (float) (v.z * cos + sin * (x * v.y - y * v.x) + (1.0 - cos) * dot * z));
+        return dest;
+    }
+
+    /**
+     * Transform the given vector by the rotation transformation described by this {@link AxisAngle4f}.
+     * 
+     * @param v
+     *          the vector to transform
+     * @return v
+     */
+    public Vector4f transform(Vector4f v) {
+        return transform(v, v);
+    }
+
+    /**
+     * Transform the given vector by the rotation transformation described by this {@link AxisAngle4f}
+     * and store the result in <code>dest</code>.
+     * 
+     * @param v
+     *          the vector to transform
+     * @param dest
+     *          will hold the result
+     * @return dest
+     */
+    public Vector4f transform(Vector4f v, Vector4f dest) {
+        double cos = Math.cos(angle);
+        double sin = Math.sin(angle);
+        float dot = x * v.x + y * v.y + z * v.z;
+        dest.set((float) (v.x * cos + sin * (y * v.z - z * v.y) + (1.0 - cos) * dot * x),
+                 (float) (v.y * cos + sin * (z * v.x - x * v.z) + (1.0 - cos) * dot * y),
+                 (float) (v.z * cos + sin * (x * v.y - y * v.x) + (1.0 - cos) * dot * z),
+                 dest.w);
+        return dest;
+    }
+
+    /**
+     * Return a string representation of this {@link AxisAngle4f}.
+     * <p>
+     * This method creates a new {@link DecimalFormat} on every invocation with the format string "<tt> 0.000E0;-</tt>".
+     * 
+     * @return the string representation
+     */
+    public String toString() {
+        DecimalFormat formatter = new DecimalFormat(" 0.000E0;-"); //$NON-NLS-1$
+        return toString(formatter).replaceAll("E(\\d+)", "E+$1"); //$NON-NLS-1$ //$NON-NLS-2$
+    }
+
+    /**
+     * Return a string representation of this {@link AxisAngle4f} by formatting the components with the given {@link NumberFormat}.
+     * 
+     * @param formatter
+     *          the {@link NumberFormat} used to format the vector components with
+     * @return the string representation
+     */
+    public String toString(NumberFormat formatter) {
+        return "(" + formatter.format(x) + formatter.format(y) + formatter.format(z) + " <|" + formatter.format(angle) + " )"; //$NON-NLS-1$ //$NON-NLS-2$ //$NON-NLS-3$
+    }
+
+    public int hashCode() {
+        final int prime = 31;
+        int result = 1;
+        float nangle = FpMath.conicalAngle(angle);
+        result = prime * result + Float.floatToIntBits(nangle);
+        result = prime * result + Float.floatToIntBits(x);
+        result = prime * result + Float.floatToIntBits(y);
+        result = prime * result + Float.floatToIntBits(z);
+        return result;
+    }
+
+    public boolean equals(Object obj) {
+        if (this == obj)
+            return true;
+        if (obj == null)
+            return false;
+        if (getClass() != obj.getClass())
+            return false;
+        AxisAngle4f other = (AxisAngle4f) obj;
+        float nangle = FpMath.conicalAngle(angle);
+        float nangleOther = FpMath.conicalAngle(other.angle);
+        if (Float.floatToIntBits(nangle) != Float.floatToIntBits(nangleOther))
+            return false;
+        if (Float.floatToIntBits(x) != Float.floatToIntBits(other.x))
+            return false;
+        if (Float.floatToIntBits(y) != Float.floatToIntBits(other.y))
+            return false;
+        if (Float.floatToIntBits(z) != Float.floatToIntBits(other.z))
+            return false;
+        return true;
+    }
+
+}