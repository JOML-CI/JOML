--- conflicted
+++ resolved
@@ -1,422 +1,416 @@
-package org.joml.test;
-
-import junit.framework.TestCase;
-
-import org.joml.Matrix4f;
-import org.joml.Vector3f;
-import org.joml.Vector4f;
-
-/**
- * Tests for the {@link Matrix4f} class.
- * 
- * @author Kai Burjack
- */
-public class Matrix4fTest extends TestCase {
-
-    /**
-     * Test that project and unproject are each other's inverse operations.
-     */
-    public static void testProjectUnproject() {
-        /* Build some arbitrary viewport. */
-        int[] viewport = {0, 0, 800, 800};
-
-        Vector3f expected = new Vector3f(1.0f, 2.0f, -3.0f);
-        Vector3f actual = new Vector3f();
-
-        /* Build a perspective projection and then project and unproject. */
-        Matrix4f m = new Matrix4f()
-        .perspective((float) Math.toRadians(45.0f), 1.0f, 0.01f, 100.0f);
-        m.project(expected, viewport, actual);
-        m.unproject(actual, viewport, actual);
-
-        /* Check for equality of the components */
-        assertEquals(expected.x, actual.x, TestUtil.MANY_OPS_AROUND_ZERO_PRECISION_FLOAT);
-        assertEquals(expected.y, actual.y, TestUtil.MANY_OPS_AROUND_ZERO_PRECISION_FLOAT);
-        assertEquals(expected.z, actual.z, TestUtil.MANY_OPS_AROUND_ZERO_PRECISION_FLOAT);
-    }
-
-    public static void testLookAt() {
-        Matrix4f m1, m2;
-        m1 = new Matrix4f().lookAt(0, 2, 3, 0, 0, 0, 0, 1, 0);
-        m2 = new Matrix4f().translate(0, 0, -(float) Math.sqrt(2 * 2 + 3 * 3)).rotateX(
-                (float) Math.atan2(2, 3));
-        TestUtil.assertMatrix4fEquals(m1, m2, 1E-5f);
-        m1 = new Matrix4f().lookAt(3, 2, 0, 0, 0, 0, 0, 1, 0);
-        m2 = new Matrix4f().translate(0, 0, -(float) Math.sqrt(2 * 2 + 3 * 3))
-                .rotateX((float) Math.atan2(2, 3)).rotateY((float) Math.toRadians(-90));
-        TestUtil.assertMatrix4fEquals(m1, m2, 1E-5f);
-    }
-
-    /**
-     * Test computing the frustum planes with a combined view-projection matrix with translation.
-     */
-    public static void testFrustumPlanePerspectiveRotateTranslate() {
-        Vector4f left = new Vector4f();
-        Vector4f right = new Vector4f();
-        Vector4f top = new Vector4f();
-        Vector4f bottom = new Vector4f();
-        Vector4f near = new Vector4f();
-        Vector4f far = new Vector4f();
-
-        /*
-         * Build a perspective transformation and
-         * move the camera 5 units "up" and rotate it clock-wise 90 degrees around Y.
-         */
-        Matrix4f m = new Matrix4f()
-        .perspective((float) Math.toRadians(90), 1.0f, 0.1f, 100.0f)
-        .rotateY((float) Math.toRadians(90))
-        .translate(0, -5, 0);
-        m.frustumPlane(Matrix4f.PLANE_NX, left);
-        m.frustumPlane(Matrix4f.PLANE_PX, right);
-        m.frustumPlane(Matrix4f.PLANE_NY, bottom);
-        m.frustumPlane(Matrix4f.PLANE_PY, top);
-        m.frustumPlane(Matrix4f.PLANE_NZ, near);
-        m.frustumPlane(Matrix4f.PLANE_PZ, far);
-
-        Vector4f expectedLeft = new Vector4f(1, 0, 1, 0).normalize3();
-        Vector4f expectedRight = new Vector4f(1, 0, -1, 0).normalize3();
-        Vector4f expectedTop = new Vector4f(1, -1, 0, 5).normalize3();
-        Vector4f expectedBottom = new Vector4f(1, 1, 0, -5).normalize3();
-        Vector4f expectedNear = new Vector4f(1, 0, 0, -0.1f).normalize3();
-        Vector4f expectedFar = new Vector4f(-1, 0, 0, 100.0f).normalize3();
-
-        TestUtil.assertVector4fEquals(expectedLeft, left, 1E-5f);
-        TestUtil.assertVector4fEquals(expectedRight, right, 1E-5f);
-        TestUtil.assertVector4fEquals(expectedTop, top, 1E-5f);
-        TestUtil.assertVector4fEquals(expectedBottom, bottom, 1E-5f);
-        TestUtil.assertVector4fEquals(expectedNear, near, 1E-5f);
-        TestUtil.assertVector4fEquals(expectedFar, far, 1E-4f);
-    }
-
-    public static void testFrustumRay() {
-        Vector3f dir = new Vector3f();
-        Matrix4f m = new Matrix4f()
-                .perspective((float) Math.toRadians(90), 1.0f, 0.1f, 100.0f)
-                .rotateY((float) Math.toRadians(90));
-        Vector3f expectedDir;
-        m.frustumRayDir(0, 0, dir);
-        expectedDir = new Vector3f(1, -1, -1).normalize();
-        TestUtil.assertVector3fEquals(expectedDir, dir, 1E-5f);
-        m.frustumRayDir(1, 0, dir);
-        expectedDir = new Vector3f(1, -1, 1).normalize();
-        TestUtil.assertVector3fEquals(expectedDir, dir, 1E-5f);
-        m.frustumRayDir(0, 1, dir);
-        expectedDir = new Vector3f(1, 1, -1).normalize();
-        TestUtil.assertVector3fEquals(expectedDir, dir, 1E-5f);
-        m.frustumRayDir(1, 1, dir);
-        expectedDir = new Vector3f(1, 1, 1).normalize();
-        TestUtil.assertVector3fEquals(expectedDir, dir, 1E-5f);
-    }
-
-    public static void testFrustumRay2() {
-        Vector3f dir = new Vector3f();
-        Matrix4f m = new Matrix4f()
-                .perspective((float) Math.toRadians(90), 1.0f, 0.1f, 100.0f)
-                .rotateZ((float) Math.toRadians(45));
-        Vector3f expectedDir;
-        m.frustumRayDir(0, 0, dir);
-        expectedDir = new Vector3f(-(float)Math.sqrt(2), 0, -1).normalize();
-        TestUtil.assertVector3fEquals(expectedDir, dir, 1E-5f);
-        m.frustumRayDir(1, 0, dir);
-        expectedDir = new Vector3f(0, -(float)Math.sqrt(2), -1).normalize();
-        TestUtil.assertVector3fEquals(expectedDir, dir, 1E-5f);
-        m.frustumRayDir(0, 1, dir);
-        expectedDir = new Vector3f(0, (float)Math.sqrt(2), -1).normalize();
-        TestUtil.assertVector3fEquals(expectedDir, dir, 1E-5f);
-        m.frustumRayDir(1, 1, dir);
-        expectedDir = new Vector3f((float)Math.sqrt(2), 0, -1).normalize();
-        TestUtil.assertVector3fEquals(expectedDir, dir, 1E-5f);
-    }
-
-    public static void testPositiveXRotateY() {
-        Vector3f dir = new Vector3f();
-        Matrix4f m = new Matrix4f()
-                .rotateY((float) Math.toRadians(90));
-        m.positiveX(dir);
-        TestUtil.assertVector3fEquals(new Vector3f(0, 0, 1), dir, 1E-7f);
-    }
-
-    public static void testPositiveYRotateX() {
-        Vector3f dir = new Vector3f();
-        Matrix4f m = new Matrix4f()
-                .rotateX((float) Math.toRadians(90));
-        m.positiveY(dir);
-        TestUtil.assertVector3fEquals(new Vector3f(0, 0, -1), dir, 1E-7f);
-    }
-
-    public static void testPositiveZRotateX() {
-        Vector3f dir = new Vector3f();
-        Matrix4f m = new Matrix4f()
-                .rotateX((float) Math.toRadians(90));
-        m.positiveZ(dir);
-        TestUtil.assertVector3fEquals(new Vector3f(0, 1, 0), dir, 1E-7f);
-    }
-
-    public static void testPositiveXRotateXY() {
-        Vector3f dir = new Vector3f();
-        Matrix4f m = new Matrix4f()
-                .rotateY((float) Math.toRadians(90)).rotateX((float) Math.toRadians(45));
-        m.positiveX(dir);
-        TestUtil.assertVector3fEquals(new Vector3f(0, 1, 1).normalize(), dir, 1E-7f);
-    }
-
-    public static void testPositiveXPerspectiveRotateY() {
-        Vector3f dir = new Vector3f();
-        Matrix4f m = new Matrix4f()
-                .perspective((float) Math.toRadians(90), 1.0f, 0.1f, 100.0f)
-                .rotateY((float) Math.toRadians(90));
-        m.positiveX(dir);
-        TestUtil.assertVector3fEquals(new Vector3f(0, 0, -1), dir, 1E-7f);
-    }
-
-    public static void testPositiveXPerspectiveRotateXY() {
-        Vector3f dir = new Vector3f();
-        Matrix4f m = new Matrix4f()
-                .perspective((float) Math.toRadians(90), 1.0f, 0.1f, 100.0f)
-                .rotateY((float) Math.toRadians(90)).rotateX((float) Math.toRadians(45));
-        m.positiveX(dir);
-        TestUtil.assertVector3fEquals(new Vector3f(0, -1, -1).normalize(), dir, 1E-7f);
-    }
-
-    public static void testPositiveXYZLookAt() {
-        Vector3f dir = new Vector3f();
-        Matrix4f m = new Matrix4f()
-                .lookAt(0, 0, 0, -1, 0, 0, 0, 1, 0);
-        m.positiveX(dir);
-        TestUtil.assertVector3fEquals(new Vector3f(0, 0, -1).normalize(), dir, 1E-7f);
-        m.positiveY(dir);
-        TestUtil.assertVector3fEquals(new Vector3f(0, 1, 0).normalize(), dir, 1E-7f);
-        m.positiveZ(dir);
-        TestUtil.assertVector3fEquals(new Vector3f(1, 0, 0).normalize(), dir, 1E-7f);
-    }
-
-    public static void testPositiveXYZSameAsInvert() {
-        Vector3f dir = new Vector3f();
-        Vector3f dir2 = new Vector3f();
-        Matrix4f m = new Matrix4f().rotateXYZ(0.12f, 1.25f, -2.56f);
-        Matrix4f inv = new Matrix4f(m).invert();
-        m.positiveX(dir);
-        inv.transformDirection(dir2.set(1, 0, 0));
-        TestUtil.assertVector3fEquals(dir2, dir, 1E-7f);
-        m.positiveY(dir);
-        inv.transformDirection(dir2.set(0, 1, 0));
-        TestUtil.assertVector3fEquals(dir2, dir, 1E-7f);
-        m.positiveZ(dir);
-        inv.transformDirection(dir2.set(0, 0, 1));
-        TestUtil.assertVector3fEquals(dir2, dir, 1E-7f);
-    }
-
-    public static void testFrustumCornerIdentity() {
-        Matrix4f m = new Matrix4f();
-        Vector3f corner = new Vector3f();
-        m.frustumCorner(Matrix4f.CORNER_NXNYNZ, corner); // left, bottom, near
-        TestUtil.assertVector3fEquals(new Vector3f(-1, -1, -1), corner, 1E-6f);
-        m.frustumCorner(Matrix4f.CORNER_PXNYNZ, corner); // right, bottom, near
-        TestUtil.assertVector3fEquals(new Vector3f(1, -1, -1), corner, 1E-6f);
-        m.frustumCorner(Matrix4f.CORNER_PXNYPZ, corner); // right, bottom, far
-        TestUtil.assertVector3fEquals(new Vector3f(1, -1, 1), corner, 1E-6f);
-        m.frustumCorner(Matrix4f.CORNER_NXPYPZ, corner); // left, top, far
-        TestUtil.assertVector3fEquals(new Vector3f(-1, 1, 1), corner, 1E-6f);
-    }
-
-    public static void testFrustumCornerOrthoWide() {
-        Matrix4f m = new Matrix4f().ortho2D(-2, 2, -1, 1);
-        Vector3f corner = new Vector3f();
-        m.frustumCorner(Matrix4f.CORNER_NXNYNZ, corner); // left, bottom, near
-        TestUtil.assertVector3fEquals(new Vector3f(-2, -1, 1), corner, 1E-6f);
-        m.frustumCorner(Matrix4f.CORNER_PXNYNZ, corner); // right, bottom, near
-        TestUtil.assertVector3fEquals(new Vector3f(2, -1, 1), corner, 1E-6f);
-        m.frustumCorner(Matrix4f.CORNER_PXNYPZ, corner); // right, bottom, far
-        TestUtil.assertVector3fEquals(new Vector3f(2, -1, -1), corner, 1E-6f);
-        m.frustumCorner(Matrix4f.CORNER_NXPYPZ, corner); // left, top, far
-        TestUtil.assertVector3fEquals(new Vector3f(-2, 1, -1), corner, 1E-6f);
-    }
-
-    public static void testFrustumCorner() {
-        Matrix4f m = new Matrix4f()
-        .perspective((float) Math.toRadians(90), 1.0f, 0.1f, 100.0f)
-        .lookAt(0, 0, 10,
-                0, 0,  0, 
-                0, 1,  0);
-        Vector3f corner = new Vector3f();
-        m.frustumCorner(Matrix4f.CORNER_NXNYNZ, corner); // left, bottom, near
-        TestUtil.assertVector3fEquals(new Vector3f(-0.1f, -0.1f, 10 - 0.1f), corner, 1E-6f);
-        m.frustumCorner(Matrix4f.CORNER_PXNYNZ, corner); // right, bottom, near
-        TestUtil.assertVector3fEquals(new Vector3f(0.1f, -0.1f, 10 - 0.1f), corner, 1E-6f);
-        m.frustumCorner(Matrix4f.CORNER_PXNYPZ, corner); // right, bottom, far
-        TestUtil.assertVector3fEquals(new Vector3f(100.0f, -100, 10 - 100f), corner, 1E-3f);
-    }
-
-    public static void testFrustumCornerWide() {
-        Matrix4f m = new Matrix4f()
-        .perspective((float) Math.toRadians(90), 2.0f, 0.1f, 100.0f)
-        .lookAt(0, 0, 10,
-                0, 0,  0, 
-                0, 1,  0);
-        Vector3f corner = new Vector3f();
-        m.frustumCorner(Matrix4f.CORNER_NXNYNZ, corner); // left, bottom, near
-        TestUtil.assertVector3fEquals(new Vector3f(-0.2f, -0.1f, 10 - 0.1f), corner, 1E-5f);
-        m.frustumCorner(Matrix4f.CORNER_PXNYNZ, corner); // right, bottom, near
-        TestUtil.assertVector3fEquals(new Vector3f(0.2f, -0.1f, 10 - 0.1f), corner, 1E-5f);
-        m.frustumCorner(Matrix4f.CORNER_PXNYPZ, corner); // right, bottom, far
-        TestUtil.assertVector3fEquals(new Vector3f(200.0f, -100, 10 - 100f), corner, 1E-3f);
-    }
-
-    public static void testFrustumCornerRotate() {
-        Matrix4f m = new Matrix4f()
-        .perspective((float) Math.toRadians(90), 1.0f, 0.1f, 100.0f)
-        .lookAt(10, 0, 0, 
-                 0, 0, 0, 
-                 0, 1, 0);
-        Vector3f corner = new Vector3f();
-        m.frustumCorner(Matrix4f.CORNER_NXNYNZ, corner); // left, bottom, near
-        TestUtil.assertVector3fEquals(new Vector3f(10 - 0.1f, -0.1f, 0.1f), corner, 1E-6f);
-        m.frustumCorner(Matrix4f.CORNER_PXNYNZ, corner); // right, bottom, near
-        TestUtil.assertVector3fEquals(new Vector3f(10 - 0.1f, -0.1f, -0.1f), corner, 1E-6f);
-        m.frustumCorner(Matrix4f.CORNER_PXNYPZ, corner); // right, bottom, far
-        TestUtil.assertVector3fEquals(new Vector3f(-100.0f + 10, -100, -100f), corner, 1E-3f);
-    }
-
-    public static void testPerspectiveOrigin() {
-        Matrix4f m = new Matrix4f()
-        // test symmetric frustum with some modelview translation and rotation
-        .perspective((float) Math.toRadians(90), 1.0f, 0.1f, 100.0f)
-        .lookAt(6, 0, 1, 
-                0, 0, 0, 
-                0, 1, 0);
-        Vector3f origin = new Vector3f();
-        m.perspectiveOrigin(origin);
-        TestUtil.assertVector3fEquals(new Vector3f(6, 0, 1), origin, 1E-5f);
-
-        // test symmetric frustum with some modelview translation and rotation
-        m = new Matrix4f()
-        .perspective((float) Math.toRadians(90), 1.0f, 0.1f, 100.0f)
-        .lookAt(-5, 2, 1, 
-                0, 1, 0, 
-                0, 1, 0);
-        m.perspectiveOrigin(origin);
-        TestUtil.assertVector3fEquals(new Vector3f(-5, 2, 1), origin, 1E-5f);
-
-        // test asymmetric frustum
-        m = new Matrix4f()
-        .frustum(-0.1f, 0.5f, -0.1f, 0.1f, 0.1f, 100.0f)
-        .lookAt(-5, 2, 1, 
-                0, 1, 0, 
-                0, 1, 0);
-        m.perspectiveOrigin(origin);
-        TestUtil.assertVector3fEquals(new Vector3f(-5, 2, 1), origin, 1E-5f);
-    }
-
-    public static void testPerspectiveFov() {
-        Matrix4f m = new Matrix4f()
-        .perspective((float) Math.toRadians(45), 1.0f, 0.1f, 100.0f);
-        float fov = m.perspectiveFov();
-        assertEquals(Math.toRadians(45), fov, 1E-5);
-
-        m = new Matrix4f()
-        .perspective((float) Math.toRadians(90), 1.0f, 0.1f, 100.0f)
-        .lookAt(6, 0, 1, 
-                0, 0, 0, 
-                0, 1, 0);
-        fov = m.perspectiveFov();
-        assertEquals(Math.toRadians(90), fov, 1E-5);
-    }
-
-    public static void testNormal() {
-        Matrix4f r = new Matrix4f().rotateY((float) Math.PI / 2);
-        Matrix4f s = new Matrix4f(r).scale(0.2f);
-        Matrix4f n = new Matrix4f();
-        s.normal(n);
-        n.normalize3x3();
-        TestUtil.assertMatrix4fEquals(r, n, 1E-8f);
-    }
-
-    public static void testInvert4x3() {
-        Matrix4f invm = new Matrix4f();
-        Matrix4f m = new Matrix4f();
-        m.rotateX(1.2f).rotateY(0.2f).rotateZ(0.1f).translate(1, 2, 3).invert4x3(invm);
-        Vector3f orig = new Vector3f(4, -6, 8);
-        Vector3f v = new Vector3f();
-        Vector3f w = new Vector3f();
-<<<<<<< HEAD
-        m.transformPoint(orig, v);
-        invm.transformPoint(v, w);
-        TestUtil.assertVector3fEquals(orig, w, 1E-5f);
-=======
-        m.transformPosition(orig, v);
-        invm.transformPosition(v, w);
-        TestUtil.assertVector3fEquals(orig, w, 1E-6f);
->>>>>>> 8a968c77
-        invm.invert4x3();
-        TestUtil.assertMatrix4fEquals(m, invm, 1E-5f);
-    }
-
-    public static void testInvert() {
-        Matrix4f invm = new Matrix4f();
-        Matrix4f m = new Matrix4f();
-        m.perspective(0.1123f, 0.5f, 0.1f, 100.0f).rotateX(1.2f).rotateY(0.2f).rotateZ(0.1f).translate(1, 2, 3).invert(invm);
-        Vector4f orig = new Vector4f(4, -6, 8, 1);
-        Vector4f v = new Vector4f();
-        Vector4f w = new Vector4f();
-        m.transform(orig, v);
-        invm.transform(v, w);
-        TestUtil.assertVector4fEquals(orig, w, 1E-5f);
-        invm.invert();
-        TestUtil.assertMatrix4fEquals(m, invm, 1E-4f);
-    }
-
-    public static void testRotateXYZ() {
-        Matrix4f m = new Matrix4f().rotateX(0.12f).rotateY(0.0623f).rotateZ(0.95f);
-        Matrix4f n = new Matrix4f().rotateXYZ(0.12f, 0.0623f, 0.95f);
-        TestUtil.assertMatrix4fEquals(m, n, 1E-6f);
-    }
-
-    public static void testRotateZYX() {
-        Matrix4f m = new Matrix4f().rotateZ(1.12f).rotateY(0.0623f).rotateX(0.95f);
-        Matrix4f n = new Matrix4f().rotateZYX(1.12f, 0.0623f, 0.95f);
-        TestUtil.assertMatrix4fEquals(m, n, 1E-6f);
-    }
-
-    public static void testRotateYXZ() {
-        Matrix4f m = new Matrix4f().rotateY(1.12f).rotateX(0.0623f).rotateZ(0.95f);
-        Matrix4f n = new Matrix4f().rotateYXZ(1.12f, 0.0623f, 0.95f);
-        TestUtil.assertMatrix4fEquals(m, n, 1E-6f);
-    }
-
-    public static void testRotateXYZ4x3() {
-        Matrix4f m = new Matrix4f().rotateX(0.12f).rotateY(0.0623f).rotateZ(0.95f);
-        Matrix4f n = new Matrix4f().rotateXYZ4x3(0.12f, 0.0623f, 0.95f);
-        TestUtil.assertMatrix4fEquals(m, n, 1E-6f);
-    }
-
-    public static void testRotateZYX4x3() {
-        Matrix4f m = new Matrix4f().rotateZ(1.12f).rotateY(0.0623f).rotateX(0.95f);
-        Matrix4f n = new Matrix4f().rotateZYX4x3(1.12f, 0.0623f, 0.95f);
-        TestUtil.assertMatrix4fEquals(m, n, 1E-6f);
-    }
-
-    public static void testRotateYXZ4x3() {
-        Matrix4f m = new Matrix4f().rotateY(1.12f).rotateX(0.0623f).rotateZ(0.95f);
-        Matrix4f n = new Matrix4f().rotateYXZ4x3(1.12f, 0.0623f, 0.95f);
-        TestUtil.assertMatrix4fEquals(m, n, 1E-6f);
-    }
-
-    public static void testRotationXYZ() {
-        Matrix4f m = new Matrix4f().rotationX(0.32f).rotateY(0.5623f).rotateZ(0.95f);
-        Matrix4f n = new Matrix4f().rotationXYZ(0.32f, 0.5623f, 0.95f);
-        TestUtil.assertMatrix4fEquals(m, n, 1E-6f);
-    }
-
-    public static void testRotationZYX() {
-        Matrix4f m = new Matrix4f().rotationZ(0.12f).rotateY(0.0623f).rotateX(0.95f);
-        Matrix4f n = new Matrix4f().rotationZYX(0.12f, 0.0623f, 0.95f);
-        TestUtil.assertMatrix4fEquals(m, n, 1E-6f);
-    }
-
-    public static void testRotationYXZ() {
-        Matrix4f m = new Matrix4f().rotationY(0.12f).rotateX(0.0623f).rotateZ(0.95f);
-        Matrix4f n = new Matrix4f().rotationYXZ(0.12f, 0.0623f, 0.95f);
-        TestUtil.assertMatrix4fEquals(m, n, 1E-6f);
-    }
-
-}
+package org.joml.test;
+
+import junit.framework.TestCase;
+
+import org.joml.Matrix4f;
+import org.joml.Vector3f;
+import org.joml.Vector4f;
+
+/**
+ * Tests for the {@link Matrix4f} class.
+ * 
+ * @author Kai Burjack
+ */
+public class Matrix4fTest extends TestCase {
+
+    /**
+     * Test that project and unproject are each other's inverse operations.
+     */
+    public static void testProjectUnproject() {
+        /* Build some arbitrary viewport. */
+        int[] viewport = {0, 0, 800, 800};
+
+        Vector3f expected = new Vector3f(1.0f, 2.0f, -3.0f);
+        Vector3f actual = new Vector3f();
+
+        /* Build a perspective projection and then project and unproject. */
+        Matrix4f m = new Matrix4f()
+        .perspective((float) Math.toRadians(45.0f), 1.0f, 0.01f, 100.0f);
+        m.project(expected, viewport, actual);
+        m.unproject(actual, viewport, actual);
+
+        /* Check for equality of the components */
+        assertEquals(expected.x, actual.x, TestUtil.MANY_OPS_AROUND_ZERO_PRECISION_FLOAT);
+        assertEquals(expected.y, actual.y, TestUtil.MANY_OPS_AROUND_ZERO_PRECISION_FLOAT);
+        assertEquals(expected.z, actual.z, TestUtil.MANY_OPS_AROUND_ZERO_PRECISION_FLOAT);
+    }
+
+    public static void testLookAt() {
+        Matrix4f m1, m2;
+        m1 = new Matrix4f().lookAt(0, 2, 3, 0, 0, 0, 0, 1, 0);
+        m2 = new Matrix4f().translate(0, 0, -(float) Math.sqrt(2 * 2 + 3 * 3)).rotateX(
+                (float) Math.atan2(2, 3));
+        TestUtil.assertMatrix4fEquals(m1, m2, 1E-5f);
+        m1 = new Matrix4f().lookAt(3, 2, 0, 0, 0, 0, 0, 1, 0);
+        m2 = new Matrix4f().translate(0, 0, -(float) Math.sqrt(2 * 2 + 3 * 3))
+                .rotateX((float) Math.atan2(2, 3)).rotateY((float) Math.toRadians(-90));
+        TestUtil.assertMatrix4fEquals(m1, m2, 1E-5f);
+    }
+
+    /**
+     * Test computing the frustum planes with a combined view-projection matrix with translation.
+     */
+    public static void testFrustumPlanePerspectiveRotateTranslate() {
+        Vector4f left = new Vector4f();
+        Vector4f right = new Vector4f();
+        Vector4f top = new Vector4f();
+        Vector4f bottom = new Vector4f();
+        Vector4f near = new Vector4f();
+        Vector4f far = new Vector4f();
+
+        /*
+         * Build a perspective transformation and
+         * move the camera 5 units "up" and rotate it clock-wise 90 degrees around Y.
+         */
+        Matrix4f m = new Matrix4f()
+        .perspective((float) Math.toRadians(90), 1.0f, 0.1f, 100.0f)
+        .rotateY((float) Math.toRadians(90))
+        .translate(0, -5, 0);
+        m.frustumPlane(Matrix4f.PLANE_NX, left);
+        m.frustumPlane(Matrix4f.PLANE_PX, right);
+        m.frustumPlane(Matrix4f.PLANE_NY, bottom);
+        m.frustumPlane(Matrix4f.PLANE_PY, top);
+        m.frustumPlane(Matrix4f.PLANE_NZ, near);
+        m.frustumPlane(Matrix4f.PLANE_PZ, far);
+
+        Vector4f expectedLeft = new Vector4f(1, 0, 1, 0).normalize3();
+        Vector4f expectedRight = new Vector4f(1, 0, -1, 0).normalize3();
+        Vector4f expectedTop = new Vector4f(1, -1, 0, 5).normalize3();
+        Vector4f expectedBottom = new Vector4f(1, 1, 0, -5).normalize3();
+        Vector4f expectedNear = new Vector4f(1, 0, 0, -0.1f).normalize3();
+        Vector4f expectedFar = new Vector4f(-1, 0, 0, 100.0f).normalize3();
+
+        TestUtil.assertVector4fEquals(expectedLeft, left, 1E-5f);
+        TestUtil.assertVector4fEquals(expectedRight, right, 1E-5f);
+        TestUtil.assertVector4fEquals(expectedTop, top, 1E-5f);
+        TestUtil.assertVector4fEquals(expectedBottom, bottom, 1E-5f);
+        TestUtil.assertVector4fEquals(expectedNear, near, 1E-5f);
+        TestUtil.assertVector4fEquals(expectedFar, far, 1E-4f);
+    }
+
+    public static void testFrustumRay() {
+        Vector3f dir = new Vector3f();
+        Matrix4f m = new Matrix4f()
+                .perspective((float) Math.toRadians(90), 1.0f, 0.1f, 100.0f)
+                .rotateY((float) Math.toRadians(90));
+        Vector3f expectedDir;
+        m.frustumRayDir(0, 0, dir);
+        expectedDir = new Vector3f(1, -1, -1).normalize();
+        TestUtil.assertVector3fEquals(expectedDir, dir, 1E-5f);
+        m.frustumRayDir(1, 0, dir);
+        expectedDir = new Vector3f(1, -1, 1).normalize();
+        TestUtil.assertVector3fEquals(expectedDir, dir, 1E-5f);
+        m.frustumRayDir(0, 1, dir);
+        expectedDir = new Vector3f(1, 1, -1).normalize();
+        TestUtil.assertVector3fEquals(expectedDir, dir, 1E-5f);
+        m.frustumRayDir(1, 1, dir);
+        expectedDir = new Vector3f(1, 1, 1).normalize();
+        TestUtil.assertVector3fEquals(expectedDir, dir, 1E-5f);
+    }
+
+    public static void testFrustumRay2() {
+        Vector3f dir = new Vector3f();
+        Matrix4f m = new Matrix4f()
+                .perspective((float) Math.toRadians(90), 1.0f, 0.1f, 100.0f)
+                .rotateZ((float) Math.toRadians(45));
+        Vector3f expectedDir;
+        m.frustumRayDir(0, 0, dir);
+        expectedDir = new Vector3f(-(float)Math.sqrt(2), 0, -1).normalize();
+        TestUtil.assertVector3fEquals(expectedDir, dir, 1E-5f);
+        m.frustumRayDir(1, 0, dir);
+        expectedDir = new Vector3f(0, -(float)Math.sqrt(2), -1).normalize();
+        TestUtil.assertVector3fEquals(expectedDir, dir, 1E-5f);
+        m.frustumRayDir(0, 1, dir);
+        expectedDir = new Vector3f(0, (float)Math.sqrt(2), -1).normalize();
+        TestUtil.assertVector3fEquals(expectedDir, dir, 1E-5f);
+        m.frustumRayDir(1, 1, dir);
+        expectedDir = new Vector3f((float)Math.sqrt(2), 0, -1).normalize();
+        TestUtil.assertVector3fEquals(expectedDir, dir, 1E-5f);
+    }
+
+    public static void testPositiveXRotateY() {
+        Vector3f dir = new Vector3f();
+        Matrix4f m = new Matrix4f()
+                .rotateY((float) Math.toRadians(90));
+        m.positiveX(dir);
+        TestUtil.assertVector3fEquals(new Vector3f(0, 0, 1), dir, 1E-7f);
+    }
+
+    public static void testPositiveYRotateX() {
+        Vector3f dir = new Vector3f();
+        Matrix4f m = new Matrix4f()
+                .rotateX((float) Math.toRadians(90));
+        m.positiveY(dir);
+        TestUtil.assertVector3fEquals(new Vector3f(0, 0, -1), dir, 1E-7f);
+    }
+
+    public static void testPositiveZRotateX() {
+        Vector3f dir = new Vector3f();
+        Matrix4f m = new Matrix4f()
+                .rotateX((float) Math.toRadians(90));
+        m.positiveZ(dir);
+        TestUtil.assertVector3fEquals(new Vector3f(0, 1, 0), dir, 1E-7f);
+    }
+
+    public static void testPositiveXRotateXY() {
+        Vector3f dir = new Vector3f();
+        Matrix4f m = new Matrix4f()
+                .rotateY((float) Math.toRadians(90)).rotateX((float) Math.toRadians(45));
+        m.positiveX(dir);
+        TestUtil.assertVector3fEquals(new Vector3f(0, 1, 1).normalize(), dir, 1E-7f);
+    }
+
+    public static void testPositiveXPerspectiveRotateY() {
+        Vector3f dir = new Vector3f();
+        Matrix4f m = new Matrix4f()
+                .perspective((float) Math.toRadians(90), 1.0f, 0.1f, 100.0f)
+                .rotateY((float) Math.toRadians(90));
+        m.positiveX(dir);
+        TestUtil.assertVector3fEquals(new Vector3f(0, 0, -1), dir, 1E-7f);
+    }
+
+    public static void testPositiveXPerspectiveRotateXY() {
+        Vector3f dir = new Vector3f();
+        Matrix4f m = new Matrix4f()
+                .perspective((float) Math.toRadians(90), 1.0f, 0.1f, 100.0f)
+                .rotateY((float) Math.toRadians(90)).rotateX((float) Math.toRadians(45));
+        m.positiveX(dir);
+        TestUtil.assertVector3fEquals(new Vector3f(0, -1, -1).normalize(), dir, 1E-7f);
+    }
+
+    public static void testPositiveXYZLookAt() {
+        Vector3f dir = new Vector3f();
+        Matrix4f m = new Matrix4f()
+                .lookAt(0, 0, 0, -1, 0, 0, 0, 1, 0);
+        m.positiveX(dir);
+        TestUtil.assertVector3fEquals(new Vector3f(0, 0, -1).normalize(), dir, 1E-7f);
+        m.positiveY(dir);
+        TestUtil.assertVector3fEquals(new Vector3f(0, 1, 0).normalize(), dir, 1E-7f);
+        m.positiveZ(dir);
+        TestUtil.assertVector3fEquals(new Vector3f(1, 0, 0).normalize(), dir, 1E-7f);
+    }
+
+    public static void testPositiveXYZSameAsInvert() {
+        Vector3f dir = new Vector3f();
+        Vector3f dir2 = new Vector3f();
+        Matrix4f m = new Matrix4f().rotateXYZ(0.12f, 1.25f, -2.56f);
+        Matrix4f inv = new Matrix4f(m).invert();
+        m.positiveX(dir);
+        inv.transformDirection(dir2.set(1, 0, 0));
+        TestUtil.assertVector3fEquals(dir2, dir, 1E-4f);
+        m.positiveY(dir);
+        inv.transformDirection(dir2.set(0, 1, 0));
+        TestUtil.assertVector3fEquals(dir2, dir, 1E-4f);
+        m.positiveZ(dir);
+        inv.transformDirection(dir2.set(0, 0, 1));
+        TestUtil.assertVector3fEquals(dir2, dir, 1E-4f);
+    }
+
+    public static void testFrustumCornerIdentity() {
+        Matrix4f m = new Matrix4f();
+        Vector3f corner = new Vector3f();
+        m.frustumCorner(Matrix4f.CORNER_NXNYNZ, corner); // left, bottom, near
+        TestUtil.assertVector3fEquals(new Vector3f(-1, -1, -1), corner, 1E-6f);
+        m.frustumCorner(Matrix4f.CORNER_PXNYNZ, corner); // right, bottom, near
+        TestUtil.assertVector3fEquals(new Vector3f(1, -1, -1), corner, 1E-6f);
+        m.frustumCorner(Matrix4f.CORNER_PXNYPZ, corner); // right, bottom, far
+        TestUtil.assertVector3fEquals(new Vector3f(1, -1, 1), corner, 1E-6f);
+        m.frustumCorner(Matrix4f.CORNER_NXPYPZ, corner); // left, top, far
+        TestUtil.assertVector3fEquals(new Vector3f(-1, 1, 1), corner, 1E-6f);
+    }
+
+    public static void testFrustumCornerOrthoWide() {
+        Matrix4f m = new Matrix4f().ortho2D(-2, 2, -1, 1);
+        Vector3f corner = new Vector3f();
+        m.frustumCorner(Matrix4f.CORNER_NXNYNZ, corner); // left, bottom, near
+        TestUtil.assertVector3fEquals(new Vector3f(-2, -1, 1), corner, 1E-6f);
+        m.frustumCorner(Matrix4f.CORNER_PXNYNZ, corner); // right, bottom, near
+        TestUtil.assertVector3fEquals(new Vector3f(2, -1, 1), corner, 1E-6f);
+        m.frustumCorner(Matrix4f.CORNER_PXNYPZ, corner); // right, bottom, far
+        TestUtil.assertVector3fEquals(new Vector3f(2, -1, -1), corner, 1E-6f);
+        m.frustumCorner(Matrix4f.CORNER_NXPYPZ, corner); // left, top, far
+        TestUtil.assertVector3fEquals(new Vector3f(-2, 1, -1), corner, 1E-6f);
+    }
+
+    public static void testFrustumCorner() {
+        Matrix4f m = new Matrix4f()
+        .perspective((float) Math.toRadians(90), 1.0f, 0.1f, 100.0f)
+        .lookAt(0, 0, 10,
+                0, 0,  0, 
+                0, 1,  0);
+        Vector3f corner = new Vector3f();
+        m.frustumCorner(Matrix4f.CORNER_NXNYNZ, corner); // left, bottom, near
+        TestUtil.assertVector3fEquals(new Vector3f(-0.1f, -0.1f, 10 - 0.1f), corner, 1E-6f);
+        m.frustumCorner(Matrix4f.CORNER_PXNYNZ, corner); // right, bottom, near
+        TestUtil.assertVector3fEquals(new Vector3f(0.1f, -0.1f, 10 - 0.1f), corner, 1E-6f);
+        m.frustumCorner(Matrix4f.CORNER_PXNYPZ, corner); // right, bottom, far
+        TestUtil.assertVector3fEquals(new Vector3f(100.0f, -100, 10 - 100f), corner, 1E-3f);
+    }
+
+    public static void testFrustumCornerWide() {
+        Matrix4f m = new Matrix4f()
+        .perspective((float) Math.toRadians(90), 2.0f, 0.1f, 100.0f)
+        .lookAt(0, 0, 10,
+                0, 0,  0, 
+                0, 1,  0);
+        Vector3f corner = new Vector3f();
+        m.frustumCorner(Matrix4f.CORNER_NXNYNZ, corner); // left, bottom, near
+        TestUtil.assertVector3fEquals(new Vector3f(-0.2f, -0.1f, 10 - 0.1f), corner, 1E-5f);
+        m.frustumCorner(Matrix4f.CORNER_PXNYNZ, corner); // right, bottom, near
+        TestUtil.assertVector3fEquals(new Vector3f(0.2f, -0.1f, 10 - 0.1f), corner, 1E-5f);
+        m.frustumCorner(Matrix4f.CORNER_PXNYPZ, corner); // right, bottom, far
+        TestUtil.assertVector3fEquals(new Vector3f(200.0f, -100, 10 - 100f), corner, 1E-3f);
+    }
+
+    public static void testFrustumCornerRotate() {
+        Matrix4f m = new Matrix4f()
+        .perspective((float) Math.toRadians(90), 1.0f, 0.1f, 100.0f)
+        .lookAt(10, 0, 0, 
+                 0, 0, 0, 
+                 0, 1, 0);
+        Vector3f corner = new Vector3f();
+        m.frustumCorner(Matrix4f.CORNER_NXNYNZ, corner); // left, bottom, near
+        TestUtil.assertVector3fEquals(new Vector3f(10 - 0.1f, -0.1f, 0.1f), corner, 1E-6f);
+        m.frustumCorner(Matrix4f.CORNER_PXNYNZ, corner); // right, bottom, near
+        TestUtil.assertVector3fEquals(new Vector3f(10 - 0.1f, -0.1f, -0.1f), corner, 1E-6f);
+        m.frustumCorner(Matrix4f.CORNER_PXNYPZ, corner); // right, bottom, far
+        TestUtil.assertVector3fEquals(new Vector3f(-100.0f + 10, -100, -100f), corner, 1E-3f);
+    }
+
+    public static void testPerspectiveOrigin() {
+        Matrix4f m = new Matrix4f()
+        // test symmetric frustum with some modelview translation and rotation
+        .perspective((float) Math.toRadians(90), 1.0f, 0.1f, 100.0f)
+        .lookAt(6, 0, 1, 
+                0, 0, 0, 
+                0, 1, 0);
+        Vector3f origin = new Vector3f();
+        m.perspectiveOrigin(origin);
+        TestUtil.assertVector3fEquals(new Vector3f(6, 0, 1), origin, 1E-5f);
+
+        // test symmetric frustum with some modelview translation and rotation
+        m = new Matrix4f()
+        .perspective((float) Math.toRadians(90), 1.0f, 0.1f, 100.0f)
+        .lookAt(-5, 2, 1, 
+                0, 1, 0, 
+                0, 1, 0);
+        m.perspectiveOrigin(origin);
+        TestUtil.assertVector3fEquals(new Vector3f(-5, 2, 1), origin, 1E-5f);
+
+        // test asymmetric frustum
+        m = new Matrix4f()
+        .frustum(-0.1f, 0.5f, -0.1f, 0.1f, 0.1f, 100.0f)
+        .lookAt(-5, 2, 1, 
+                0, 1, 0, 
+                0, 1, 0);
+        m.perspectiveOrigin(origin);
+        TestUtil.assertVector3fEquals(new Vector3f(-5, 2, 1), origin, 1E-5f);
+    }
+
+    public static void testPerspectiveFov() {
+        Matrix4f m = new Matrix4f()
+        .perspective((float) Math.toRadians(45), 1.0f, 0.1f, 100.0f);
+        float fov = m.perspectiveFov();
+        assertEquals(Math.toRadians(45), fov, 1E-5);
+
+        m = new Matrix4f()
+        .perspective((float) Math.toRadians(90), 1.0f, 0.1f, 100.0f)
+        .lookAt(6, 0, 1, 
+                0, 0, 0, 
+                0, 1, 0);
+        fov = m.perspectiveFov();
+        assertEquals(Math.toRadians(90), fov, 1E-5);
+    }
+
+    public static void testNormal() {
+        Matrix4f r = new Matrix4f().rotateY((float) Math.PI / 2);
+        Matrix4f s = new Matrix4f(r).scale(0.2f);
+        Matrix4f n = new Matrix4f();
+        s.normal(n);
+        n.normalize3x3();
+        TestUtil.assertMatrix4fEquals(r, n, 1E-8f);
+    }
+
+    public static void testInvert4x3() {
+        Matrix4f invm = new Matrix4f();
+        Matrix4f m = new Matrix4f();
+        m.rotateX(1.2f).rotateY(0.2f).rotateZ(0.1f).translate(1, 2, 3).invert4x3(invm);
+        Vector3f orig = new Vector3f(4, -6, 8);
+        Vector3f v = new Vector3f();
+        Vector3f w = new Vector3f();
+        m.transformPosition(orig, v);
+        invm.transformPosition(v, w);
+        TestUtil.assertVector3fEquals(orig, w, 1E-6f);
+        invm.invert4x3();
+        TestUtil.assertMatrix4fEquals(m, invm, 1E-5f);
+    }
+
+    public static void testInvert() {
+        Matrix4f invm = new Matrix4f();
+        Matrix4f m = new Matrix4f();
+        m.perspective(0.1123f, 0.5f, 0.1f, 100.0f).rotateX(1.2f).rotateY(0.2f).rotateZ(0.1f).translate(1, 2, 3).invert(invm);
+        Vector4f orig = new Vector4f(4, -6, 8, 1);
+        Vector4f v = new Vector4f();
+        Vector4f w = new Vector4f();
+        m.transform(orig, v);
+        invm.transform(v, w);
+        TestUtil.assertVector4fEquals(orig, w, 1E-5f);
+        invm.invert();
+        TestUtil.assertMatrix4fEquals(m, invm, 1E-4f);
+    }
+
+    public static void testRotateXYZ() {
+        Matrix4f m = new Matrix4f().rotateX(0.12f).rotateY(0.0623f).rotateZ(0.95f);
+        Matrix4f n = new Matrix4f().rotateXYZ(0.12f, 0.0623f, 0.95f);
+        TestUtil.assertMatrix4fEquals(m, n, 1E-6f);
+    }
+
+    public static void testRotateZYX() {
+        Matrix4f m = new Matrix4f().rotateZ(1.12f).rotateY(0.0623f).rotateX(0.95f);
+        Matrix4f n = new Matrix4f().rotateZYX(1.12f, 0.0623f, 0.95f);
+        TestUtil.assertMatrix4fEquals(m, n, 1E-6f);
+    }
+
+    public static void testRotateYXZ() {
+        Matrix4f m = new Matrix4f().rotateY(1.12f).rotateX(0.0623f).rotateZ(0.95f);
+        Matrix4f n = new Matrix4f().rotateYXZ(1.12f, 0.0623f, 0.95f);
+        TestUtil.assertMatrix4fEquals(m, n, 1E-6f);
+    }
+
+    public static void testRotateXYZ4x3() {
+        Matrix4f m = new Matrix4f().rotateX(0.12f).rotateY(0.0623f).rotateZ(0.95f);
+        Matrix4f n = new Matrix4f().rotateXYZ4x3(0.12f, 0.0623f, 0.95f);
+        TestUtil.assertMatrix4fEquals(m, n, 1E-6f);
+    }
+
+    public static void testRotateZYX4x3() {
+        Matrix4f m = new Matrix4f().rotateZ(1.12f).rotateY(0.0623f).rotateX(0.95f);
+        Matrix4f n = new Matrix4f().rotateZYX4x3(1.12f, 0.0623f, 0.95f);
+        TestUtil.assertMatrix4fEquals(m, n, 1E-6f);
+    }
+
+    public static void testRotateYXZ4x3() {
+        Matrix4f m = new Matrix4f().rotateY(1.12f).rotateX(0.0623f).rotateZ(0.95f);
+        Matrix4f n = new Matrix4f().rotateYXZ4x3(1.12f, 0.0623f, 0.95f);
+        TestUtil.assertMatrix4fEquals(m, n, 1E-6f);
+    }
+
+    public static void testRotationXYZ() {
+        Matrix4f m = new Matrix4f().rotationX(0.32f).rotateY(0.5623f).rotateZ(0.95f);
+        Matrix4f n = new Matrix4f().rotationXYZ(0.32f, 0.5623f, 0.95f);
+        TestUtil.assertMatrix4fEquals(m, n, 1E-6f);
+    }
+
+    public static void testRotationZYX() {
+        Matrix4f m = new Matrix4f().rotationZ(0.12f).rotateY(0.0623f).rotateX(0.95f);
+        Matrix4f n = new Matrix4f().rotationZYX(0.12f, 0.0623f, 0.95f);
+        TestUtil.assertMatrix4fEquals(m, n, 1E-6f);
+    }
+
+    public static void testRotationYXZ() {
+        Matrix4f m = new Matrix4f().rotationY(0.12f).rotateX(0.0623f).rotateZ(0.95f);
+        Matrix4f n = new Matrix4f().rotationYXZ(0.12f, 0.0623f, 0.95f);
+        TestUtil.assertMatrix4fEquals(m, n, 1E-6f);
+    }
+
+}